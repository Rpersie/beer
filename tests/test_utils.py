--- conflicted
+++ resolved
@@ -48,12 +48,9 @@
         self.assertGreaterEqual(np.linalg.det(sposdef_mat1), 0)
 
         sym_mat = beer.symmetrize_matrix(self.matrix)
-<<<<<<< HEAD
-        test_mat = sym_mat + 2 * self.dim * torch.eye(sym_mat.shape[0]).type(self.type)
-=======
+
         test_mat = sym_mat + torch.diag(torch.diag(sym_mat) ** 2) + \
             self.dim * torch.eye(sym_mat.shape[0]).type(self.type)
->>>>>>> 24cca402
         sposdef_mat1 = beer.make_symposdef(test_mat).numpy()
         self.assertArraysAlmostEqual(sposdef_mat1, test_mat)
         self.assertGreaterEqual(np.linalg.det(sposdef_mat1), 0)
