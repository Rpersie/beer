--- conflicted
+++ resolved
@@ -14,11 +14,7 @@
 
 # Set the stage you want to start from. Keep in mind that some steps
 # depends on previous ones !!
-<<<<<<< HEAD
 stage=0
-=======
-stage=5
->>>>>>> a12582a5
 
 
 # Data preparation. Organize the data directory as:
