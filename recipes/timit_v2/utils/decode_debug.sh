--- conflicted
+++ resolved
@@ -11,18 +11,6 @@
 mdl_dir=$3
 decode_type=$4
 decode_dir=$mdl_dir/decode_test
-<<<<<<< HEAD
-mkdir -p $decode_dir
-[ -f $mdl_dir/decode_all_result.txt ] && rm $mdl_dir/decode_all_result.txt
-touch $mdl_dir/decode_all_result.txt
-
-for n in $(seq 1 5); do
-    echo "Decoding with model $n"
-    mdl=$mdl_dir/$n.mdl
-    dir=${decode_dir}_${n}
-    echo $mdl
-    steps/decode_vae_hmm.sh $setup $mdl $data_test_dir $dir
-=======
 pdf_mapping=$mdl_dir/pdf_mapping.txt
 [ -f $mdl_dir/decode_all_result.txt ] && rm $mdl_dir/decode_all_result.txt
 touch $mdl_dir/decode_all_result.txt
@@ -50,7 +38,6 @@
         --duplicate=$duplicate \
         --phone_map=$phone_48_to_39_map \
         $data_test_dir/trans \
-        $dir/decode_results.txt > $dir/log/score.log 
+        $dir/decode_results.txt > $dir/log/score.log
     cat $dir/log/score.log >> $mdl_dir/decode_all_result.txt
->>>>>>> 2472f608
 done