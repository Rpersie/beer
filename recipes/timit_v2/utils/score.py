--- conflicted
+++ resolved
@@ -50,15 +50,6 @@
 
 def main():
     parser = argparse.ArgumentParser(description='Score with DTW method')
-<<<<<<< HEAD
-    parser.add_argument('reference', help='npz file with reference in integers')
-    parser.add_argument('hypothesis', help='npz file with reference in intergers')
-    args = parser.parse_args()
-
-    all_ref = np.load(args.reference)
-    all_hyp = np.load(args.hypothesis)
-
-=======
     parser.add_argument('--remove', default=None,
         help='Units to be removed when scoring')
     parser.add_argument('--duplicate', default='yes', type=str,
@@ -73,7 +64,6 @@
     remove_unit = args.remove
     duplicate = args.duplicate
     phone_map = read_phone_map(args.phone_map)
->>>>>>> 84048454
     ref_keys = list(all_ref.keys())
     hyp_keys = list(all_hyp.keys())
 
@@ -83,15 +73,10 @@
     tot_len = 0
     tot_err = 0
     for k in ref_keys:
-<<<<<<< HEAD
-        ref = all_ref[k]
-        hyp = all_hyp[k]
-=======
         ref = filter_text(all_ref[k], remove=remove_unit, duplicate=duplicate,
             phone_map=phone_map)
         hyp = filter_text(all_hyp[k], remove=remove_unit, duplicate=duplicate,
             phone_map=phone_map)
->>>>>>> 84048454
         mtrix = np.zeros((len(hyp) + 1, len(ref) + 1))
         for i in range(len(ref) + 1):
             mtrix[0, i] = i
@@ -106,13 +91,9 @@
                 mtrix[j, i] = min(err)
         tot_err += mtrix[-1, -1]
         tot_len += len(ref)
-<<<<<<< HEAD
 
     per = 100 * tot_err / tot_len
     print('Phone Error Rate:', round(per, 3), '%')
-=======
-    print(tot_err/tot_len)
->>>>>>> 84048454
 
 if __name__ == "__main__":
     main()