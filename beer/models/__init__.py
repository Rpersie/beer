
from .bayesmodel import BayesianModel
from .bayesmodel import BayesianParameter
from .bayesmodel import BayesianParameterSet
from .bayesmodel import kl_div_posterior_prior

from .normal import NormalDiagonalCovariance
from .normal import NormalFullCovariance
from .normal import NormalDiagonalCovarianceSet
from .normal import NormalFullCovarianceSet
from .normal import NormalSetSharedDiagonalCovariance
from .normal import NormalSetSharedFullCovariance

from .mixture import Mixture

<<<<<<< HEAD
from .mlpmodel import NormalDiagonalCovarianceMLP
from .mlpmodel import BernoulliMLP
=======
from .subspace import PPCA


from .mlpmodel import MLPNormalDiag
from .mlpmodel import MLPNormalIso
from .mlpmodel import MLPBernoulli
>>>>>>> 98eebf2e

from .vae import VAE<|MERGE_RESOLUTION|>--- conflicted
+++ resolved
@@ -13,16 +13,8 @@
 
 from .mixture import Mixture
 
-<<<<<<< HEAD
 from .mlpmodel import NormalDiagonalCovarianceMLP
 from .mlpmodel import BernoulliMLP
-=======
 from .subspace import PPCA
 
-
-from .mlpmodel import MLPNormalDiag
-from .mlpmodel import MLPNormalIso
-from .mlpmodel import MLPBernoulli
->>>>>>> 98eebf2e
-
 from .vae import VAE