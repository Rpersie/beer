--- conflicted
+++ resolved
@@ -10,12 +10,10 @@
 
 from . import models
 
-<<<<<<< HEAD
 from .training import train_vae, train_loglinear_model
-=======
+
 from .expfamily import ExpFamilyDensity
 from .expfamily import kl_divergence
 from .expfamily import dirichlet
 from .expfamily import normalgamma
-from .expfamily import normalwishart
->>>>>>> e260e0e8
+from .expfamily import normalwishart