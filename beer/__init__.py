--- conflicted
+++ resolved
@@ -23,13 +23,9 @@
 from .models import NormalSetSharedDiagonalCovariance
 from .models import NormalSetSharedFullCovariance
 from .models import Mixture
-<<<<<<< HEAD
 from .models import HMM
-from .models import MLPNormalDiag
-from .models import MLPNormalIso
-=======
 from .models import PPCA
->>>>>>> 98d8ad9c
+
 from .models import VAE
 from .models import NormalDiagonalCovarianceMLP
 from .models import BernoulliMLP
