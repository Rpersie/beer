--- conflicted
+++ resolved
@@ -106,11 +106,7 @@
 
 
 def evidence_lower_bound(model=None, minibatch_data=None, datasize=-1,
-<<<<<<< HEAD
-                         **kwargs):
-=======
                          kl_weight=1., fast_eval=False, **kwargs):
->>>>>>> 9f307e93
     '''Evidence Lower Bound objective function of Variational Bayes
     Inference.
 
@@ -128,15 +124,12 @@
         datasize (int): Number of data points of the total training
             data. If set to 0 or negative values, the size of the
             provided `minibatch_data` will be used instead.
-<<<<<<< HEAD
-=======
         kl_weights (float): Scaling of the kl divergence. Note that the
             scaling will not affect the standard Bayesian model
             learning. This parameters is only affecting models like VAE
             that uses standard backpropagation.
         fast_eval (boolean): If true, skip computing KL-divergence for the
             global parameters.
->>>>>>> 9f307e93
         kwargs (object): Model specific extra parameters to evalute the
             ELBO.
 
